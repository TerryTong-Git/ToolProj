--- conflicted
+++ resolved
@@ -1,7 +1,6 @@
 #!/usr/bin/env python3
 import argparse
 import csv
-<<<<<<< HEAD
 import os
 import re
 import sys
@@ -17,21 +16,12 @@
 from statsmodels.stats.contingency_tables import mcnemar
 
 csv.field_size_limit(sys.maxsize)
-=======
-import math
-import os
-from collections import defaultdict
-from pathlib import Path
-
-import torch
->>>>>>> c301377f
 
 
 def acc(vals):
     return sum(vals) / len(vals) if vals else float("nan")
 
 
-<<<<<<< HEAD
 def literal_eval(row):
     import ast
 
@@ -75,14 +65,10 @@
 
 
 def get_csv_stats(df: pd.DataFrame, name: str):
-=======
-def get_csv_stats(args, csv_file):
->>>>>>> c301377f
     """
     Get the mean and the variance
     """
 
-<<<<<<< HEAD
     df["answer_code_exec"] = df["answer_code_exec"].apply(literal_eval)
     df["correct_code_sim"] = df["correct_code"]
     df["executable_code"] = df["answer_code_exec"].apply(lambda x: int(x["ok"]))
@@ -216,70 +202,6 @@
     #     print()
     # return torch.tensor(results)
 
-=======
-    N = len(rows)
-    correct_nl = [int(r["correct_nl"]) for r in rows]
-    correct_code = [int(r["correct_code"]) for r in rows]
-    acc_nl = acc(correct_nl)
-    acc_code = acc(correct_code)
-
-    if args.exec_code:
-        exec_vals = [int(r["correct_code_exec"]) for r in rows if r.get("answer_code_exec", "") != ""]
-        acc_exec = acc(exec_vals)
-    else:
-        acc_exec = float("nan")
-
-    b = sum(1 for r in rows if int(r["correct_code"]) == 1 and int(r["correct_nl"]) == 0)
-    c = sum(1 for r in rows if int(r["correct_code"]) == 0 and int(r["correct_nl"]) == 1)
-
-    print("=" * 60)
-    print(f"Summary for {args.csv_folder}")
-    print(f"Total N={N}")
-    print(f"Accuracy NL-CoT (overall):   {acc_nl:.4f}")
-    print(f"Accuracy Code-CoT (overall): {acc_code:.4f}")
-    if args.exec_code:
-        print(f"Execution (overall):        {acc_exec:.4f}")
-    print(f"Discordant pairs: b=code>nl={b}, c=nl>code={c}")
-    print("=" * 60)
-    print()
-
-    # group by (kind, digits)
-    by_kd = defaultdict(list)
-    for r in rows:
-        kind = r["kind"]
-        digits = int(r["digits"])
-        by_kd[(kind, digits)].append(r)
-
-    # pretty table
-    results = []
-    kinds = sorted({k for (k, _) in by_kd})
-    for kind in kinds:
-        print(f"Kind={kind}")
-        print(f"{'Digits':>8} {'N':>6} {'NL':>8} {'Code':>8} {'Exec':>8}")
-        print("-" * 42)
-        nested = []
-        for d in sorted({d for (k, d) in by_kd if k == kind}):
-            nested_results = []
-            grp = by_kd[(kind, d)]
-            N = len(grp)
-            acc_nl = acc([int(x["correct_nl"]) for x in grp])
-            acc_code = acc([int(x["correct_code"]) for x in grp])
-            if args.exec_code:
-                exec_vals = [int(x["correct_code_exec"]) for x in grp if x.get("answer_code_exec", "") != ""]
-                acc_exec = acc(exec_vals)
-            else:
-                acc_exec = float("nan")
-            exec_str = f"{acc_exec:.4f}" if not math.isnan(acc_exec) else "-"
-            nested_results.append(acc_code)  # ordered
-            nested_results.append(acc_exec)
-            nested_results.append(acc_nl)
-            print(f"{d:>8} {N:>6} {acc_nl:>8.4f} {acc_code:>8.4f} {exec_str:>8}")
-            nested.append(nested_results)
-        results.append(nested)
-        print()
-    return torch.tensor(results)
-
->>>>>>> c301377f
 
 def main():
     ap = argparse.ArgumentParser()
@@ -289,35 +211,32 @@
         action="store_true",
         help="If set, also compute execution accuracy where available",
     )
-<<<<<<< HEAD
 
     # regex parse the seed.
-=======
->>>>>>> c301377f
     args = ap.parse_args()
     name = args.csv_folder.split("_")[-1]
     csv_folder = Path(os.path.join(Path(__name__).parent, args.csv_folder))
     csv_files = [f for f in csv_folder.iterdir() if (f.is_file() and "results" in f.name)]
-<<<<<<< HEAD
     df = create_big_df(csv_files)
     get_csv_stats(df, name)
     return
-=======
-
->>>>>>> c301377f
     # group csv_files by seed
     res = []
     for file in csv_files:
         accs = get_csv_stats(args, file)  # ordered by seed anyway
+    for file in csv_files:
+        accs = get_csv_stats(args, file)  # ordered by seed anyway
         res.append(accs)
-<<<<<<< HEAD
         return
 
-=======
->>>>>>> c301377f
     final = torch.stack(res, axis=0)  # 4D tensor Seed Kind Digit Res
     average_over_seeds = final.mean(dim=0)
     std = final.std(dim=0, unbiased=True)
+
+    total_avg = final.mean(dim=(0, 1, 2))
+    std_avg = final.std(dim=(0, 1, 2), unbiased=True)
+
+    print(f"Accuracy NL-CoT (overall):   {total_avg[2]:.4f}     STD: {std_avg[2]:.4f}")
 
     total_avg = final.mean(dim=(0, 1, 2))
     std_avg = final.std(dim=(0, 1, 2), unbiased=True)
@@ -339,8 +258,22 @@
     kinds = sorted({k for (_, k) in by_kd})
     digits = sorted({d for (d, _) in by_kd})
     for i, k in enumerate(kinds):
+        dig = int(r["digits"])
+        kind = r["kind"]
+        by_kd[(dig, kind)].append(r)
+    kinds = sorted({k for (_, k) in by_kd})
+    digits = sorted({d for (d, _) in by_kd})
+    for i, k in enumerate(kinds):
         print(f"Kind={k}")
         print(f"{'Digits':>8} {'NL':>8} {'NL_std':>8} {'Code':>8} {'Code_std':>8} {'Exec':>8} {'Exec_std':>8}")
+        print("-" * 70)
+        for j, d in enumerate(digits):
+            print(
+                f"{d:>8} {average_over_seeds[i,j,2]:>8.4f} {std[i,j,2]:>8.4f} {average_over_seeds[i,j,0]:>8.4f} \
+                {std[i,j,0]:>8.4f} {average_over_seeds[i,j,1]:>8.4f} {std[i,j,1]:>8.4f}"
+            )
+
+    for i, k in enumerate(kinds):
         print("-" * 70)
         for j, d in enumerate(digits):
             print(
@@ -359,6 +292,14 @@
             {avg_std[i,0]:>8.4f} {average_over_digits[i,1]:>8.4f} {avg_std[i,1]:>8.4f}"
         )
 
+        print("-" * 70)
+        average_over_digits = final.mean(dim=(0, 2))
+        avg_std = final.std(dim=(0, 2), unbiased=True)
+        print(
+            f"{average_over_digits[i,2]:>8.4f} {avg_std[i,2]:>8.4f} {average_over_digits[i,0]:>8.4f} \
+            {avg_std[i,0]:>8.4f} {average_over_digits[i,1]:>8.4f} {avg_std[i,1]:>8.4f}"
+        )
+
 
 if __name__ == "__main__":
     main()